--- conflicted
+++ resolved
@@ -5,12 +5,6 @@
 
   rules: {
     'node/no-process-env': 'off',
-<<<<<<< HEAD
-    'node/no-sync': 'off',
-=======
-    'node/no-unpublished-import': 'off',
-    'node/no-unpublished-require': 'off',
->>>>>>> cc307808
   },
 
   overrides: [
